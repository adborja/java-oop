--- conflicted
+++ resolved
@@ -8,7 +8,6 @@
 
     // Lesson 2 - - arrays
     public static void bubbleSort(Integer[] array) {
-<<<<<<< HEAD
 
         boolean swapped = true;
         Integer j = 0;
@@ -25,17 +24,8 @@
                     swapped = true;
                 }
             }
-=======
-        int n = array.length;
-        for (int i = 0; i < n - 1; i++) {
-            for (int j = 0; j < n - i - 1; j++) {
-                if (array[j] > array[j + 1]) {
-                    int temp = array[j];
-                    array[j] = array[j + 1];
-                    array[j + 1] = temp;
-                }
-            }
         }
+
     }
 
     public static void mergeSort(Integer[] array, int n) {
@@ -74,7 +64,6 @@
         }
         while (j < right) {
             a[k++] = r[j++];
->>>>>>> 06995361
         }
     }
 
