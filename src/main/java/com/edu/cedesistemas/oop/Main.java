--- conflicted
+++ resolved
@@ -1,42 +1,5 @@
 package com.edu.cedesistemas.oop;
 
-<<<<<<< HEAD
-import com.edu.cedesistemas.oop.tareascollections.Employee;
-import com.edu.cedesistemas.oop.tareascollections.ListCircles;
-import com.edu.cedesistemas.oop.tareascollections.TareaMapas;
-
-import java.util.ArrayList;
-import java.util.LinkedHashMap;
-import java.util.List;
-import java.util.Map;
-
-public class Main {
-    public static void main(String[] args) {
-        System.out.println("Hello Java OOP, esto funciono!");
-
-        ListCircles a = new ListCircles();
-        a.listCircles();
-        List<Employee> c = new ArrayList<>();
-
-        c.add(new Employee("A1234","prueba repetido"));
-        c.add(new Employee("A1234","Pedro Sarmiento"));
-        c.add(new Employee("A1235","Juan Muñoz"));
-        c.add(new Employee("A1236","Clara Mendez"));
-        c.add(new Employee("A1237","Jorge Perdomo"));
-        c.add(new Employee("A1238","María Nuñez"));
-
-        TareaMapas b = new TareaMapas();
-        b.tareaMapas(c);
-
-        Map<String,String> m = new LinkedHashMap<>();
-        m.put("uno","one");
-        m.put("dos","two");
-        m.put("tres","three");
-        m.put("cuatro","four");
-        m.put("cinco","five");
-        TareaMapas e = new TareaMapas();
-        e.numerosEnteros(m,4);
-=======
 import com.edu.cedesistemas.oop.functional.SquareRoot;
 
 public class Main {
@@ -46,6 +9,5 @@
         SquareRoot sr = n -> Math.sqrt(n);
         double result = sr.findSquareRoot(100);
         System.out.println("Result: " + result);
->>>>>>> 91cf5a64
     }
 }