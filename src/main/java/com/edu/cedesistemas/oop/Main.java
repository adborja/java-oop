--- conflicted
+++ resolved
@@ -3,13 +3,6 @@
 import com.edu.cedesistemas.oop.functional.SquareRoot;
 
 public class Main {
-<<<<<<< HEAD
-            public static void main(String[] args) {
-                System.out.println("Hello Java OOP!");
-
-
-
-=======
     public static void main(String[] args) {
         System.out.println("Hello Java OOP!");
 
@@ -17,5 +10,4 @@
         double result = sr.findSquareRoot(100);
         System.out.println("Result: " + result);
     }
->>>>>>> 91cf5a64
 }