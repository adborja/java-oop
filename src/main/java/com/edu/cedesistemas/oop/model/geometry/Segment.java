package com.edu.cedesistemas.oop.model.geometry;

<<<<<<< HEAD
public class Segment<string> implements Shape {
    private point p1;
    private point p2;
    private string name;

    //constructor
    public Segment(point p1, point p2, string name) {
        this.p1 = p1;
        this.p2 = p2;
        this.name = name;
=======
public class Segment implements Shape{
    private Point p1;
    private Point p2;
    private String name;

    public Segment(Point p1,Point p2) {
        this.p1 = p1;
        this.p2 = p2;
>>>>>>> c3561b0a
    }

    public point getP1() {
        return p1;
    }

    public point getP2() {
        return p2;
    }

    public string getName() {
        return name;
    }

    public double getValue() {
<<<<<<< HEAD
        double x = 0;
        return x;
    }

    public double slope() {
        double y = 0;
        return y;
=======
        return 1;
    }

    public double slope() {
        return 1;
>>>>>>> c3561b0a
    }

    @Override
    public double area() {
<<<<<<< HEAD
        double z = 0;
        return z;
=======
        return 1;
>>>>>>> c3561b0a
    }

    @Override
    public double perimeter() {
<<<<<<< HEAD
        double p = 0;
        return p;
    }

    private class point {
=======
        return 1;
>>>>>>> c3561b0a
    }
}<|MERGE_RESOLUTION|>--- conflicted
+++ resolved
@@ -1,17 +1,5 @@
 package com.edu.cedesistemas.oop.model.geometry;
 
-<<<<<<< HEAD
-public class Segment<string> implements Shape {
-    private point p1;
-    private point p2;
-    private string name;
-
-    //constructor
-    public Segment(point p1, point p2, string name) {
-        this.p1 = p1;
-        this.p2 = p2;
-        this.name = name;
-=======
 public class Segment implements Shape{
     private Point p1;
     private Point p2;
@@ -20,59 +8,35 @@
     public Segment(Point p1,Point p2) {
         this.p1 = p1;
         this.p2 = p2;
->>>>>>> c3561b0a
     }
 
-    public point getP1() {
+    public Point getP1() {
         return p1;
     }
 
-    public point getP2() {
+    public Point getP2() {
         return p2;
     }
 
-    public string getName() {
+    public String getName() {
         return name;
     }
 
     public double getValue() {
-<<<<<<< HEAD
-        double x = 0;
-        return x;
-    }
-
-    public double slope() {
-        double y = 0;
-        return y;
-=======
         return 1;
     }
 
     public double slope() {
         return 1;
->>>>>>> c3561b0a
     }
 
     @Override
     public double area() {
-<<<<<<< HEAD
-        double z = 0;
-        return z;
-=======
         return 1;
->>>>>>> c3561b0a
     }
 
     @Override
     public double perimeter() {
-<<<<<<< HEAD
-        double p = 0;
-        return p;
-    }
-
-    private class point {
-=======
         return 1;
->>>>>>> c3561b0a
     }
 }