--- conflicted
+++ resolved
@@ -1,12 +1,5 @@
 package com.edu.cedesistemas.oop.model.geometry;
 
-<<<<<<< HEAD
-
-public interface Shape {
-    double area();
-    double perimeter();
-
-=======
 public interface Shape extends Comparable<Shape> {
     double area();
     double perimeter();
@@ -18,5 +11,4 @@
         }
         return this.perimeter() > shape.perimeter() ? 1 : -1;
     }
->>>>>>> 714e275d
 }