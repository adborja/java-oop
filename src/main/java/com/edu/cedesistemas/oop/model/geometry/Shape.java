--- conflicted
+++ resolved
@@ -1,16 +1,6 @@
 package com.edu.cedesistemas.oop.model.geometry;
 
 public interface Shape {
-<<<<<<< HEAD
-    double area();
-    double perimeter();
-<<<<<<< HEAD
-}
-=======
-}
->>>>>>> feature/JROJAS-JAVAOOP
-=======
    double area();
    double perimeter();
-}
->>>>>>> c3561b0a
+}