--- conflicted
+++ resolved
@@ -1,10 +1,6 @@
 package com.edu.cedesistemas.oop.model.geometry;
 
-<<<<<<< HEAD
-public class Circle extends Ellipse implements Scalable, ComparableShape {
-=======
-public class Circle extends Ellipse implements Scalable<Circle, Double>, ComparableShape {
->>>>>>> 362d7d74
+public class Circle extends Ellipse implements Scalable<Circle>, ComparableShape {
     public Circle(double radius) {
         super(radius, radius);
     }
@@ -19,17 +15,12 @@
     }
 
     @Override
-<<<<<<< HEAD
-    public Shape scale(double percentage) {
-        return new Circle(getRadius() * percentage / 100);
-=======
-    public Circle scale(Double percentage) {
-        return new Circle(getRadius() * percentage / 100);
+    public Circle scale(double percentage) {
+        return new Circle(getRadius() + getRadius() * percentage / 100);
     }
 
     @Override
     public String toString() {
         return "circle {radius: " + getRadius() + "}";
->>>>>>> 362d7d74
     }
 }