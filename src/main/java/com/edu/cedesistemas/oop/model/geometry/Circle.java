package com.edu.cedesistemas.oop.model.geometry;

<<<<<<< HEAD
public class Circle extends Ellipse {

    public Circle(double radio) {
        super(radio, radio);
    }

    public double perimeter() {
        return 2 * Math.PI * getA();
    }

    public double getRadius() {
        return getA();
=======
public class Circle extends Ellipse{

    public Circle(double radio) {
        super(radio,radio);
    }

    public double getRadius() {
       return getA();
    }

    @Override
    public double perimeter() {
        double p = 2 * Math.PI * getA();
        return p;
>>>>>>> c3561b0a
    }

}<|MERGE_RESOLUTION|>--- conflicted
+++ resolved
@@ -1,34 +1,21 @@
 package com.edu.cedesistemas.oop.model.geometry;
 
-<<<<<<< HEAD
-public class Circle extends Ellipse {
-
-    public Circle(double radio) {
-        super(radio, radio);
-    }
-
-    public double perimeter() {
-        return 2 * Math.PI * getA();
-    }
-
-    public double getRadius() {
-        return getA();
-=======
-public class Circle extends Ellipse{
-
-    public Circle(double radio) {
-        super(radio,radio);
-    }
-
-    public double getRadius() {
-       return getA();
+public class Circle extends Ellipse implements Scalable, ComparableShape {
+    public Circle(double radius) {
+        super(radius, radius);
     }
 
     @Override
     public double perimeter() {
-        double p = 2 * Math.PI * getA();
-        return p;
->>>>>>> c3561b0a
+        return 2 * Math.PI * a;
     }
 
+    public double getRadius() {
+        return a;
+    }
+
+    @Override
+    public Shape scale(double percentage) {
+        return new Circle(getRadius() * percentage / 100);
+    }
 }