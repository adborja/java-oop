--- conflicted
+++ resolved
@@ -1,8 +1,5 @@
 package com.edu.cedesistemas.oop.model.geometry;
 
-<<<<<<< HEAD
-public class Triangle implements Shape {
-=======
 public class Triangle implements Shape{
     private Segment sides;
     private String type;
@@ -18,7 +15,6 @@
     public Segment getSides() {
         return sides;
     }
->>>>>>> c3561b0a
 
     public String getType() {
         return type;
@@ -26,20 +22,11 @@
 
     @Override
     public double area() {
-<<<<<<< HEAD
-        double z = 0;
-        return z;
-=======
         return 0;
->>>>>>> c3561b0a
     }
 
     @Override
     public double perimeter() {
-<<<<<<< HEAD
-        double p = 0;
-        return p;
-=======
         return 0;
     }
 
@@ -53,7 +40,6 @@
 
     private void removeSide(Segment object1,Segment object2){
         //pendiente
->>>>>>> c3561b0a
     }
 
     private double isIsosceles(Triangle object1){
