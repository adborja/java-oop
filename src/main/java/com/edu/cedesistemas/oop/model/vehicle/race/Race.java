--- conflicted
+++ resolved
@@ -1,10 +1,7 @@
 package com.edu.cedesistemas.oop.model.vehicle.race;
 
-<<<<<<< HEAD
-=======
 import com.edu.cedesistemas.oop.model.geometry.Point;
 import com.edu.cedesistemas.oop.model.geometry.Segment;
->>>>>>> a347b136
 import com.edu.cedesistemas.oop.model.vehicle.Vehicle;
 
 import java.util.ArrayList;
@@ -22,42 +19,18 @@
         cars.add(car);
     }
 
-<<<<<<< HEAD
-    public <T extends RaceCar> void pits(PitStop<T> pitStop) {
-        // tanquear el carro
-        pitStop.tank(50);
-
-        // ajustar el carro
-        pitStop.adjust();
-
-        // cambiar llantas
-        pitStop.changeTires();
-
-        // reparar el carro
-        pitStop.repair();
-
-        T car = pitStop.getCar();
-=======
     public void pits(PitStop<T> pitStop) {
         T car = pitStop.getCar();
         pitStop.tank(10);
         pitStop.adjust();
         pitStop.changeTires();
         pitStop.repair();
->>>>>>> a347b136
 
         // Adding additional time to car ...
         double extraTime = new Random().nextDouble() * 0.5;
         double time = car.getMovements().get(0).getTime();
         car.getMovements().get(0).setTime(time + extraTime);
 
-<<<<<<< HEAD
-        // Reasignar el tiempo del movimiento del carro
-        Vehicle.Movement m = car.getMovements().get(0);
-        m.setTime(m.getTime()+extraTime);
-        
-=======
->>>>>>> a347b136
         System.out.println("car " + car.getName() + " finishing pits. Extra time: " + extraTime);
     }
 
