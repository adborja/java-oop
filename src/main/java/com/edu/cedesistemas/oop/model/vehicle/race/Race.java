--- conflicted
+++ resolved
@@ -1,17 +1,10 @@
 package com.edu.cedesistemas.oop.model.vehicle.race;
-
-<<<<<<< HEAD
-=======
-import com.edu.cedesistemas.oop.model.geometry.Point;
-import com.edu.cedesistemas.oop.model.geometry.Segment;
->>>>>>> 65e0b5cf
-import com.edu.cedesistemas.oop.model.vehicle.Vehicle;
 
 import java.util.ArrayList;
 import java.util.List;
 import java.util.Random;
 
-public class Race<T extends RaceCar> {
+public class Race<T> {
     private final List<T> cars;
 
     public Race() {
@@ -21,60 +14,35 @@
     public void addCar(T car) {
         cars.add(car);
     }
-    //public <T extends RaceCar> pits(PitStop<T> pitStop)
+
     public void pits(PitStop<T> pitStop) {
-<<<<<<< HEAD
         // tanquear el carro
-        pitStop.tank(5);
         // ajustar el carro
-        pitStop.adjust();
         // cambiar llantas
-        pitStop.changeTires();
         // reparar el carro
-=======
-        T car = pitStop.getCar();
-        pitStop.tank(10);
-        pitStop.adjust();
-        pitStop.changeTires();
->>>>>>> 65e0b5cf
-        pitStop.repair();
 
-        T car = pitStop.getCar();
         // Adding additional time to car ...
         double extraTime = new Random().nextDouble() * 0.5;
-        double time = car.getMovements().get(0).getTime();
-        car.getMovements().get(0).setTime(time + extraTime);
 
-<<<<<<< HEAD
         // Reasignar el tiempo del movimiento del carro
-        Vehicle.Movement mov = car.getMovements().get(0);
-        mov.setTime(mov.getTime()+extraTime);
 
-=======
->>>>>>> 65e0b5cf
-        System.out.println("car " + car.getName() + " finishing pits. Extra time: " + extraTime);
+        //System.out.println("car " + car.getName() + " finishing pits. Extra time: " + extraTime);
     }
 
     public void race() {
         System.out.println("running race with: " + cars.size() + " cars");
-        for (T car : cars) {
-            Segment s = new Segment(Point.of(0, 0), Point.of(100, 100));
-            double time = s.getValue() / car.getSpeed();
-            Vehicle.Movement movement = new Vehicle.Movement(s, time);
-            car.getMovements().add(movement);
-        }
+        /*
+        Para cada carro:
+            crear un segment desde (0, 0) hasta (100, 100)
+            calcular el tiempo del segmento: t = x / v --> Formula de velocidad
+            crear un movimiento
+            agregar el movimiento al carro
+        * */
     }
 
     public T getWinner() {
         T winner = null;
-        double minTime = 10;
-        for (T car : cars) {
-            Vehicle.Movement movement = car.getMovements().get(0);
-            if (movement.getTime() < minTime) {
-                minTime = movement.getTime();
-                winner = car;
-            }
-        }
+        // Obtener el ganador
         return winner;
     }
 }