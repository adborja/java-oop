package com.edu.cedesistemas.oop.model.vehicle.race;

<<<<<<< HEAD
=======
import com.edu.cedesistemas.oop.model.geometry.Point;
import com.edu.cedesistemas.oop.model.geometry.Segment;
>>>>>>> 714e275d
import com.edu.cedesistemas.oop.model.vehicle.Vehicle;

import java.util.ArrayList;
import java.util.List;
import java.util.Random;

public class Race<T extends RaceCar> {
    private final List<T> cars;

    public Race() {
        cars = new ArrayList<>();
    }

    public void addCar(T car) {
        cars.add(car);
    }

<<<<<<< HEAD
    public <T extends RaceCar> void pits(PitStop<T> pitStop) {
        // tanquear el carro
        pitStop.tank(5);

        // ajustar el carro
        pitStop.adjust();

        // cambiar llantas
        pitStop.changeTires();

        // reparar el carro
=======
    public void pits(PitStop<T> pitStop) {
        T car = pitStop.getCar();
        pitStop.tank(10);
        pitStop.adjust();
        pitStop.changeTires();
>>>>>>> 714e275d
        pitStop.repair();

        // Adding additional time to car ...
        T car = pitStop.getCar();

        double extraTime = new Random().nextDouble() * 0.5;
        double time = car.getMovements().get(0).getTime();
        car.getMovements().get(0).setTime(time + extraTime);

<<<<<<< HEAD
        Vehicle.Movement mov = car.getMovements().get(0);
        mov.setTime(mov.getTime()+extraTime);

        // Reasignar el tiempo del movimiento del carro
=======
>>>>>>> 714e275d
        System.out.println("car " + car.getName() + " finishing pits. Extra time: " + extraTime);
    }

    public void race() {
        System.out.println("running race with: " + cars.size() + " cars");
        for (T car : cars) {
            Segment s = new Segment(Point.of(0, 0), Point.of(100, 100));
            double time = s.getValue() / car.getSpeed();
            Vehicle.Movement movement = new Vehicle.Movement(s, time);
            car.getMovements().add(movement);
        }
    }

    public T getWinner() {
        T winner = null;
        double minTime = 10;
        for (T car : cars) {
            Vehicle.Movement movement = car.getMovements().get(0);
            if (movement.getTime() < minTime) {
                minTime = movement.getTime();
                winner = car;
            }
        }
        return winner;
    }
}<|MERGE_RESOLUTION|>--- conflicted
+++ resolved
@@ -1,10 +1,7 @@
 package com.edu.cedesistemas.oop.model.vehicle.race;
 
-<<<<<<< HEAD
-=======
 import com.edu.cedesistemas.oop.model.geometry.Point;
 import com.edu.cedesistemas.oop.model.geometry.Segment;
->>>>>>> 714e275d
 import com.edu.cedesistemas.oop.model.vehicle.Vehicle;
 
 import java.util.ArrayList;
@@ -22,41 +19,18 @@
         cars.add(car);
     }
 
-<<<<<<< HEAD
-    public <T extends RaceCar> void pits(PitStop<T> pitStop) {
-        // tanquear el carro
-        pitStop.tank(5);
-
-        // ajustar el carro
-        pitStop.adjust();
-
-        // cambiar llantas
-        pitStop.changeTires();
-
-        // reparar el carro
-=======
     public void pits(PitStop<T> pitStop) {
         T car = pitStop.getCar();
         pitStop.tank(10);
         pitStop.adjust();
         pitStop.changeTires();
->>>>>>> 714e275d
         pitStop.repair();
 
         // Adding additional time to car ...
-        T car = pitStop.getCar();
-
         double extraTime = new Random().nextDouble() * 0.5;
         double time = car.getMovements().get(0).getTime();
         car.getMovements().get(0).setTime(time + extraTime);
 
-<<<<<<< HEAD
-        Vehicle.Movement mov = car.getMovements().get(0);
-        mov.setTime(mov.getTime()+extraTime);
-
-        // Reasignar el tiempo del movimiento del carro
-=======
->>>>>>> 714e275d
         System.out.println("car " + car.getName() + " finishing pits. Extra time: " + extraTime);
     }
 
