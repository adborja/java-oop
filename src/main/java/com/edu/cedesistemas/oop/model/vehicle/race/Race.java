--- conflicted
+++ resolved
@@ -1,13 +1,8 @@
 package com.edu.cedesistemas.oop.model.vehicle.race;
 
 import com.edu.cedesistemas.oop.model.geometry.Point;
-<<<<<<< HEAD
-import com.edu.cedesistemas.oop.model.vehicles.Car;
-import com.edu.cedesistemas.oop.model.vehicles.ElectricCar;
-=======
 import com.edu.cedesistemas.oop.model.geometry.Segment;
 import com.edu.cedesistemas.oop.model.vehicle.Vehicle;
->>>>>>> 714e275d
 
 import java.util.ArrayList;
 import java.util.List;
@@ -24,66 +19,28 @@
         cars.add(car);
     }
 
-<<<<<<< HEAD
-    public <T extends PitStop> void pits(PitStop<T> pitStop) {
-        // tanquear el carro
-        pitStop.tank(30);
-        // ajustar el carro
-        pitStop.adjust();
-        // cambiar llantas
-        pitStop.changeTires();
-        // reparar el carro
-=======
     public void pits(PitStop<T> pitStop) {
         T car = pitStop.getCar();
         pitStop.tank(10);
         pitStop.adjust();
         pitStop.changeTires();
->>>>>>> 714e275d
         pitStop.repair();
 
         // Adding additional time to car ...
-        T car = pitStop.getCar();
         double extraTime = new Random().nextDouble() * 0.5;
         double time = car.getMovements().get(0).getTime();
         car.getMovements().get(0).setTime(time + extraTime);
 
-<<<<<<< HEAD
-        // Reasignar el tiempo del movimiento del carro
-
-=======
->>>>>>> 714e275d
         System.out.println("car " + car.getName() + " finishing pits. Extra time: " + extraTime);
     }
 
     public void race() {
         System.out.println("running race with: " + cars.size() + " cars");
-<<<<<<< HEAD
-        /*
-        Para cada carro:
-            crear un segment desde (0, 0) hasta (100, 100)
-            calcular el tiempo del segmento: t = x / v --> Formula de velocidad
-            crear un movimiento
-            agregar el movimiento al carro
-        * */
-        int bound = 100;
-        //Point pt = new Point(0,0);
-        //Point pt2 = new Point(0,0);
-        for (int i=0; i < cars.size(); i++){
-            int speed = new Random().nextInt(120 - 1) + 1;
-            String name = "";
-            Car car = new RaceCar(speed, "CARRO", 12, "", RaceCar.Team.MCLAREN);
-            //Point startingPoint = pt.of(0,0);
-            Point startingPoint = Point.of(0,0);
-            //Point p = pt2.random(bound);
-            Point p = Point.random(bound);
-=======
         for (T car : cars) {
             Segment s = new Segment(Point.of(0, 0), Point.of(100, 100));
             double time = s.getValue() / car.getSpeed();
             Vehicle.Movement movement = new Vehicle.Movement(s, time);
             car.getMovements().add(movement);
->>>>>>> 714e275d
         }
     }
 
